--- conflicted
+++ resolved
@@ -110,14 +110,8 @@
       zprint("   Unique destination path determined: $finalPath");
 
       File file = File(finalPath);
-<<<<<<< HEAD
-      // Open in writeOnly mode. Append is usually for logging or existing files.
-      // If the file exists due to race condition, writeOnly will overwrite.
-      IOSink sink = file.openWrite(mode: FileMode.writeOnly);
-=======
       IOSink sink = file.openWrite(
           mode: FileMode.writeOnlyAppend); // Use Append initially? Or WriteOnly? WriteOnly seems safer for new file.
->>>>>>> 01265502
       zprint("   Opened file sink for writing.");
 
       Stopwatch watch = Stopwatch()..start();
