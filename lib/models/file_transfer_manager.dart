import 'dart:io'; // Import io library
import 'package:path/path.dart' as path; // Import path library and alias it as 'path' <--- ADD THIS LINE

import 'file_transfer.dart';
import 'history.dart';
import 'package:woxxy/funcs/debug.dart'; // Import zprint

class FileTransferManager {
  static FileTransferManager? _instance;

  // Map key is the source IP address (String)
  final Map<String, FileTransfer> files = {};

  String downloadPath; // The current path where files will be saved

  FileHistory? _fileHistory; // Optional reference to the history manager

  // Private constructor
  FileTransferManager._({required this.downloadPath});

  // Factory constructor to manage the singleton instance
  factory FileTransferManager({required String downloadPath}) {
    if (_instance != null) {
      // If instance exists, update its download path if different
      if (_instance!.downloadPath != downloadPath) {
        zprint("🔄 Updating existing FileTransferManager instance download path to: $downloadPath");
        _instance!.downloadPath = downloadPath;
        // Optionally, re-verify the path exists?
        // Directory(downloadPath).create(recursive: true);
      }
    } else {
      // Create the instance if it doesn't exist
      zprint("✨ Creating new FileTransferManager instance with download path: $downloadPath");
      _instance = FileTransferManager._(downloadPath: downloadPath);
    }
    return _instance!;
  }

  // Static getter for easy access to the singleton instance
  static FileTransferManager get instance {
    if (_instance == null) {
      zprint("❌ FATAL: FileTransferManager accessed before initialization!");
      // It's better to throw an error than to return a potentially null or uninitialized instance.
      // Initialization should happen early, typically in main.dart.
      throw StateError(
          'FileTransferManager not initialized. Call the factory constructor FileTransferManager(downloadPath: ...) first.');
    }
    return _instance!;
  }

  // Method to link the history manager after initialization
  void setFileHistory(FileHistory history) {
    _fileHistory = history;
    zprint("📜 FileHistory instance set for FileTransferManager.");
  }

<<<<<<< HEAD
  /// Starts tracking a new file transfer.
  ///
  /// [key]: Typically the source IP address of the sender.
  /// [original_filename]: The original name of the file being sent.
  /// [size]: The total size of the file in bytes.
  /// [senderUsername]: The display name of the user sending the file.
  /// [metadata]: A map containing additional information about the transfer (e.g., type, checksum).
  /// [md5Checksum]: The expected MD5 checksum string (can be hash, "no-check", or "CHECKSUM_ERROR").
  /// Returns true if the transfer was successfully added, false otherwise.
  Future<bool> add(String key, String original_filename, int size, String senderUsername, Map<String, dynamic> metadata,
=======
  /// Creates a new file transfer instance and adds it to the manager
  /// Returns true if the transfer was successfully created
  /// `key` is typically the source IP address.
  Future<bool> add(String key, String originalFilename, int size, String senderUsername,
      Map<String, dynamic> metadata, // Accept metadata
>>>>>>> 01265502
      {String? md5Checksum}) async {
    try {
      if (files.containsKey(key)) {
        final existingTransferType = files[key]?.metadata['type'] ?? 'FILE';
        final newTransferType = metadata['type'] ?? 'FILE';

        zprint(
            "⚠️ Transfer already active for key '$key' (type: $existingTransferType). Rejecting duplicate incoming transfer '$original_filename' (type: $newTransferType).");
        // Consider how to handle this: maybe cancel the old one? Or reject the new one?
        // For now, we allow overwriting, but the old FileTransfer object will be lost.
        // await files[key]?.closeOnSocketClosure(); // Example: try closing old one first
        return false;
      }

<<<<<<< HEAD
      zprint("➕ Adding transfer for '$original_filename' (size: $size) from '$key' (sender: $senderUsername)");
      // The md5Checksum is already passed in, potentially derived from metadata by NetworkService
      final effectiveMd5 = md5Checksum; // Use the provided checksum directly
=======
      zprint("➕ Adding transfer for '$originalFilename' from '$key'");
      // md5Checksum from metadata overrides the optional parameter if present
      final effectiveMd5 = metadata['md5Checksum'] as String? ?? md5Checksum;
>>>>>>> 01265502

      FileTransfer? transfer = await FileTransfer.start(
        key, // Use the provided key (source IP)
        originalFilename,
        size,
        downloadPath, // Use the manager's current download path
        senderUsername,
        metadata, // Pass the full metadata map
        effectiveMd5, // Pass the checksum (hash, "no-check", or "CHECKSUM_ERROR")
        onTransferComplete: _handleTransferComplete, // Set internal callback for history logging
      );

      if (transfer != null) {
        files[key] = transfer; // Store the new transfer object
        zprint("✅ Transfer added successfully for key '$key'.");
        return true;
      } else {
        // FileTransfer.start returned null, likely due to file system error
        zprint("❌ Failed to start FileTransfer object for key '$key' (check permissions/paths).");
        return false;
      }
    } catch (e, s) {
      zprint('❌ Error adding file transfer for key $key: $e\n$s');
      return false;
    }
  }

<<<<<<< HEAD
  /// Writes a chunk of binary data to the file associated with the given key.
  ///
  /// [key]: The identifier (source IP) of the ongoing transfer.
  /// [binary_data]: The list of bytes (chunk) to write.
  /// Returns true if the write was successful, false if the key doesn't exist or an error occurred.
  Future<bool> write(String key, List<int> binary_data) async {
    if (!files.containsKey(key)) {
      // This can happen if the connection closed unexpectedly before writing started
      zprint("⚠️ Attempted to write to non-existent transfer key: $key. Data ignored.");
=======
  /// Writes data to an existing file transfer identified by `key`.
  /// Returns false if the transfer doesn't exist.
  Future<bool> write(String key, List<int> binaryData) async {
    try {
      if (files.containsKey(key)) {
        await files[key]!.write(binaryData);
        return true;
      }
      zprint("⚠️ Attempted to write to non-existent transfer key: $key");
>>>>>>> 01265502
      return false;
    }
    try {
      await files[key]!.write(binary_data);
      return true; // Assume success if no exception
    } catch (e, s) {
      zprint('❌ Error writing chunk to transfer key $key: $e\n$s');
      // Don't remove the transfer here, let the error propagate or be handled by socket closure
      return false;
    }
  }

  /// Finalizes the file transfer associated with the given key.
  /// This typically involves closing the file stream and performing final checks (like MD5).
  ///
  /// [key]: The identifier (source IP) of the transfer to end.
  /// Returns true if the transfer ended successfully (including MD5 check if applicable), false otherwise.
  Future<bool> end(String key) async {
    FileTransfer? transfer = files[key]; // Get reference before potentially removing

    if (transfer == null) {
      zprint("⚠️ Attempted to end non-existent transfer key: $key");
      return false; // Key not found
    }

    zprint("🏁 Attempting to end transfer for key '$key'.");
    try {
      final success = await transfer.end(); // Calls end() which includes MD5 check and onTransferComplete

      // Remove from active transfers ONLY AFTER end() call completes, regardless of success/failure
      files.remove(key);
      zprint("🗑️ Removed transfer entry for key '$key' after end() attempt.");

      if (success) {
        zprint("✅ Transfer ended successfully for key '$key'.");
        return true;
      } else {
        zprint(
            "❌ Transfer end failed for key '$key' (likely MD5 mismatch or sender error). File was deleted by FileTransfer.end().");
        // File deletion is handled within transfer.end() on failure
        return false;
      }
    } catch (e, s) {
      zprint('❌ Error during transfer finalization (end()) for key $key: $e\n$s');
      // Ensure removal and attempt deletion even if end() throws an unexpected error
      if (files.containsKey(key)) {
        files.remove(key); // Ensure removal on unexpected error
        zprint("🗑️ Removed transfer entry for key '$key' after error during end().");
      }
      try {
        // Attempt to delete the file just in case end() failed before cleanup
        final file = File(transfer.destination_filename);
        if (await file.exists()) {
          await file.delete();
          zprint(
              "   🗑️ Deleted potentially problematic file after error during end(): ${transfer.destination_filename}");
        }
      } catch (delErr) {
        zprint("   ❌ Error deleting file after error during end(): $delErr");
      }
      return false; // Indicate failure
    }
  }

  /// Handles cleanup when the underlying network socket closes unexpectedly.
  /// Closes the file stream and may perform checks/deletion based on the transfer state.
  ///
  /// [key]: The identifier (source IP) of the transfer whose socket closed.
  /// Returns true if cleanup was handled, false if the key didn't exist.
  Future<bool> handleSocketClosure(String key) async {
    FileTransfer? transfer = files[key]; // Get reference

    if (transfer == null) {
      zprint("⚠️ Attempted socket closure handling for non-existent key: $key");
      return false;
    }

    zprint("🔌 Handling unexpected socket closure for key '$key'.");
    try {
      await transfer.closeOnSocketClosure(); // Perform cleanup within FileTransfer
      zprint("🧹 Resources cleaned up by FileTransfer for key '$key' after socket closure.");
      return true;
    } catch (e, s) {
      zprint('❌ Error during FileTransfer.closeOnSocketClosure() for key $key: $e\n$s');
      // Attempt to delete the file as a last resort cleanup
      try {
        final file = File(transfer.destination_filename);
        if (await file.exists()) {
          await file.delete();
          zprint("   🗑️ Deleted file after error during closeOnSocketClosure(): ${transfer.destination_filename}");
        }
      } catch (delErr) {
        zprint("   ❌ Error deleting file after error during closeOnSocketClosure(): $delErr");
      }
      return false; // Indicate that an error occurred during cleanup
    } finally {
      // Always remove the transfer entry from the map after handling closure
      files.remove(key);
      zprint("🗑️ Removed transfer entry for key '$key' after handling socket closure.");
    }
  }

  /// Updates the default download directory path used by the manager.
  /// Attempts to create the directory if it doesn't exist.
  ///
  /// [newPath]: The absolute path for the new download directory.
  /// Returns true if the path was updated successfully, false otherwise.
  Future<bool> updateDownloadPath(String newPath) async {
    if (newPath.isEmpty) {
      zprint("⚠️ Attempted to set empty download path. Ignoring.");
      return false;
    }
    if (newPath == _instance?.downloadPath) {
      zprint("ℹ️ Download path is already set to '$newPath'. No change needed.");
      return true; // No change needed
    }

    zprint("📂 Attempting to update download path to: $newPath");
    try {
      final directory = Directory(newPath);
      // Check if it exists *before* creating to avoid unnecessary operations/potential errors
      if (!await directory.exists()) {
        zprint("   Directory does not exist. Creating...");
        await directory.create(recursive: true);
        zprint("   Directory created (or attempt finished).");
      } else {
        zprint("   Directory already exists.");
      }

      // Verify existence *after* potential creation attempt
      if (await directory.exists()) {
        // Check write permissions (simple check: try creating and deleting a temp file)
        // Use the imported 'path' prefix here
        String tempFilePath = path.join(newPath, '.woxxy_write_test_${DateTime.now().millisecondsSinceEpoch}');
        try {
          File tempFile = File(tempFilePath);
          await tempFile.writeAsString('test');
          await tempFile.delete();
          zprint("   ✅ Write permission verified for '$newPath'.");

          // If all checks pass, update the path
          _instance!.downloadPath = newPath;
          zprint("✅ Download path updated successfully to: $newPath");
          return true;
        } catch (permError) {
          zprint("❌ Write permission check failed for '$newPath': $permError");
          return false; // Indicate failure due to permissions
        }
      } else {
        zprint("❌ Failed to find or create directory after attempt: $newPath");
        return false;
      }
    } catch (e, s) {
      zprint('❌ Error updating download path to $newPath: $e\n$s');
      return false;
    }
  }

  // Internal callback passed to FileTransfer.start
  // Triggered only when FileTransfer.end() completes successfully.
  void _handleTransferComplete(FileTransfer transfer) {
    final key = transfer.source_ip; // The source IP used as the key
    zprint("🎉 Transfer complete callback triggered for key '$key'.");

    if (_fileHistory != null) {
      // Check the metadata to decide if it should be added to history
      final transferType = transfer.metadata['type'] as String? ?? 'FILE';

      if (transferType == 'AVATAR_FILE') {
        zprint('🖼️ Avatar transfer complete callback, skipping history entry.');
      } else {
        // Add regular file transfers to history
        zprint('📜 Adding transfer to history: ${transfer.destination_filename}');
        final entry = FileHistoryEntry(
          destinationPath: transfer.destination_filename,
          senderUsername: transfer.senderUsername,
          fileSize: transfer.size,
          uploadSpeedMBps: transfer.getSpeedMBps(), // Calculate speed here
          createdAt: DateTime.now(), // Use current time for history entry
        );
        _fileHistory!.addEntry(entry);
      }
    } else {
      zprint("⚠️ FileHistory not set, cannot add entry for completed transfer '$key'.");
    }

    // Note: The transfer is already removed from the `files` map
    // by the `end()` method before this callback is invoked.
  }
} // End of FileTransferManager class<|MERGE_RESOLUTION|>--- conflicted
+++ resolved
@@ -54,24 +54,11 @@
     zprint("📜 FileHistory instance set for FileTransferManager.");
   }
 
-<<<<<<< HEAD
-  /// Starts tracking a new file transfer.
-  ///
-  /// [key]: Typically the source IP address of the sender.
-  /// [original_filename]: The original name of the file being sent.
-  /// [size]: The total size of the file in bytes.
-  /// [senderUsername]: The display name of the user sending the file.
-  /// [metadata]: A map containing additional information about the transfer (e.g., type, checksum).
-  /// [md5Checksum]: The expected MD5 checksum string (can be hash, "no-check", or "CHECKSUM_ERROR").
-  /// Returns true if the transfer was successfully added, false otherwise.
-  Future<bool> add(String key, String original_filename, int size, String senderUsername, Map<String, dynamic> metadata,
-=======
   /// Creates a new file transfer instance and adds it to the manager
   /// Returns true if the transfer was successfully created
   /// `key` is typically the source IP address.
   Future<bool> add(String key, String originalFilename, int size, String senderUsername,
       Map<String, dynamic> metadata, // Accept metadata
->>>>>>> 01265502
       {String? md5Checksum}) async {
     try {
       if (files.containsKey(key)) {
@@ -86,15 +73,9 @@
         return false;
       }
 
-<<<<<<< HEAD
-      zprint("➕ Adding transfer for '$original_filename' (size: $size) from '$key' (sender: $senderUsername)");
-      // The md5Checksum is already passed in, potentially derived from metadata by NetworkService
-      final effectiveMd5 = md5Checksum; // Use the provided checksum directly
-=======
       zprint("➕ Adding transfer for '$originalFilename' from '$key'");
       // md5Checksum from metadata overrides the optional parameter if present
       final effectiveMd5 = metadata['md5Checksum'] as String? ?? md5Checksum;
->>>>>>> 01265502
 
       FileTransfer? transfer = await FileTransfer.start(
         key, // Use the provided key (source IP)
@@ -122,17 +103,6 @@
     }
   }
 
-<<<<<<< HEAD
-  /// Writes a chunk of binary data to the file associated with the given key.
-  ///
-  /// [key]: The identifier (source IP) of the ongoing transfer.
-  /// [binary_data]: The list of bytes (chunk) to write.
-  /// Returns true if the write was successful, false if the key doesn't exist or an error occurred.
-  Future<bool> write(String key, List<int> binary_data) async {
-    if (!files.containsKey(key)) {
-      // This can happen if the connection closed unexpectedly before writing started
-      zprint("⚠️ Attempted to write to non-existent transfer key: $key. Data ignored.");
-=======
   /// Writes data to an existing file transfer identified by `key`.
   /// Returns false if the transfer doesn't exist.
   Future<bool> write(String key, List<int> binaryData) async {
@@ -142,7 +112,6 @@
         return true;
       }
       zprint("⚠️ Attempted to write to non-existent transfer key: $key");
->>>>>>> 01265502
       return false;
     }
     try {
