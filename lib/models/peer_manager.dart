import 'dart:async';
import 'package:rxdart/rxdart.dart';
import 'package:woxxy/funcs/debug.dart';
import 'peer.dart';
import '../models/avatars.dart'; // Import AvatarStore

/// Internal class to track peer status and last seen time.
class _PeerStatus {
  final Peer peer;
  DateTime lastSeen;

  _PeerStatus(this.peer) : lastSeen = DateTime.now();

  void updateLastSeen() {
    lastSeen = DateTime.now();
  }
}

/// Callback signature for requesting an avatar from a specific peer.
typedef RequestAvatarCallback = void Function(Peer peer);

/// Manages the list of discovered peers on the network.
/// Handles peer discovery, timeout, and triggers avatar requests.
class PeerManager {
  // Singleton pattern
  static final PeerManager _instance = PeerManager._internal();
  factory PeerManager() => _instance;

  final AvatarStore _avatarStore = AvatarStore(); // Instance of the avatar store
  late RequestAvatarCallback _requestAvatarCallback; // Callback to network service

  // Set to keep track of peer IDs for which an avatar request is currently in progress.
  final Set<String> _pendingAvatarRequests = {}; // <-- NEW: Pending state tracker

  /// Private constructor for the singleton. Initializes the peer stream.
  PeerManager._internal() {
    // Use BehaviorSubject to immediately emit the current list to new listeners
    _peerController = BehaviorSubject<List<Peer>>.seeded([]);
    zprint('🔄 PeerManager initialized with empty peer list');
  }

  /// Duration after which a peer is considered inactive and removed.
  static const Duration _peerTimeout = Duration(seconds: 30);

  // Map storing active peers and their status (keyed by peer.id, which is their IP)
  final Map<String, _PeerStatus> _peers = {};
  // RxDart BehaviorSubject to stream the list of active peers
  late final BehaviorSubject<List<Peer>> _peerController;
  // Timer for periodically cleaning up inactive peers
  Timer? _cleanupTimer;

  /// Public stream emitting the current list of active peers whenever it changes.
  Stream<List<Peer>> get peerStream => _peerController.stream;

  /// Gets a copy of the current list of active peers.
  List<Peer> get currentPeers {
    // Create a new list from the values in the _peers map
    final peers = _peers.values.map((status) => status.peer).toList();
    return peers;
  }

  /// Sets the callback function used to request an avatar from the NetworkService.
  void setRequestAvatarCallback(RequestAvatarCallback callback) {
    _requestAvatarCallback = callback;
    zprint("✅ Avatar request callback set in PeerManager.");
  }

  /// Starts the periodic timer to remove inactive peers.
  void startPeerCleanup() {
    zprint("🧹 Starting peer cleanup timer (interval: ${_peerTimeout.inSeconds}s)");
    _cleanupTimer?.cancel(); // Cancel any existing timer
    _cleanupTimer = Timer.periodic(_peerTimeout, (timer) {
      final now = DateTime.now();
      bool changed = false; // Flag to track if the list was modified
      List<String> removedPeerIds = []; // Track removed peers

      // Remove peers where the time since last seen exceeds the timeout
      _peers.removeWhere((key, status) {
        final timeSinceLastSeen = now.difference(status.lastSeen);
        final shouldRemove = timeSinceLastSeen > _peerTimeout;
        if (shouldRemove) {
          zprint(
              '🗑️ Removing inactive peer: ${status.peer.name} (${status.peer.id}) - Last seen: ${timeSinceLastSeen.inSeconds}s ago');
          removedPeerIds.add(status.peer.id); // Add to list for cleanup
          // Also remove the avatar associated with the timed-out peer
          _avatarStore.removeAvatar(status.peer.id);
          // Ensure pending request is also cleared on timeout
          _pendingAvatarRequests.remove(status.peer.id); // <-- UPDATED: Clear pending on timeout
          changed = true;
        }
        return shouldRemove;
      });

      // If the list changed, emit the updated list
      if (changed) {
        zprint('📊 Peer list changed due to cleanup. Emitting update. New count: ${_peers.length}');
        _peerController.add(currentPeers);
      }
    });
  }

  /// Manually triggers an update emission on the peer stream.
  /// Useful after external changes, like avatar updates.
  void notifyPeersUpdated() {
    zprint("🔔 PeerManager notified to update peer list emission.");
    _peerController.add(currentPeers);
  }

<<<<<<< HEAD
  /// Adds or updates a peer based on received announcements.
  /// Checks for existing avatars *and pending requests* before requesting a new one.
  Future<void> addPeer(Peer peer, String currentIpAddress, int currentPort) async {
    // zprint('🔄 Handling announced peer: ${peer.name} (${peer.id})');
=======
  void addPeer(Peer peer, String currentIpAddress, int currentPort) {
    // Peer ID is now the IP address
    // No need to check against currentIpAddress here, as NetworkService listener already filters self-announcements.
>>>>>>> 01265502

    final bool isExistingPeer = _peers.containsKey(peer.id);

<<<<<<< HEAD
    if (!isExistingPeer) {
      // --- New Peer Logic ---
=======
    if (isNewPeer) {
      zprint('🔄 Handling announced peer: ${peer.name} (${peer.id})');
>>>>>>> 01265502
      zprint('✅ Adding NEW peer: ${peer.name} (${peer.id})');
      _peers[peer.id] = _PeerStatus(peer); // Add to the map
      _peerController.add(currentPeers); // Notify listeners about the new peer list

      // Check cache AND pending state BEFORE requesting avatar
      bool avatarExists = await _avatarStore.hasAvatarOrCache(peer.id);
      bool isPending = _pendingAvatarRequests.contains(peer.id); // <-- NEW: Check pending

      if (!avatarExists && !isPending) {
        // <-- UPDATED: Check both conditions
        zprint("❓ Avatar not found and not pending for new peer ${peer.name} (${peer.id}). Requesting...");
        // Mark as pending *before* calling the callback
        _pendingAvatarRequests.add(peer.id); // <-- NEW: Add to pending set
        zprint("   -> Added ${peer.id} to pending avatar requests.");
        // Trigger the avatar request via the callback to NetworkService
        _requestAvatarCallback(peer);
      } else if (avatarExists) {
        // zprint("✅ Avatar already present in cache/memory for ${peer.name} (${peer.id}). Skipping request.");
      } else if (isPending) {
        // zprint("⏳ Avatar request already pending for ${peer.name} (${peer.id}). Skipping duplicate request trigger.");
      }
    } else {
      // --- Existing Peer Logic ---
      _peers[peer.id]!.updateLastSeen();
      if (_peers[peer.id]!.peer.name != peer.name) {
        zprint("✏️ Updating name for existing peer ${peer.id}: '${_peers[peer.id]!.peer.name}' -> '${peer.name}'");
        _peers[peer.id] = _PeerStatus(peer);
        _peerController.add(currentPeers);
      }
      // OPTIONAL: Check if an avatar request was pending but failed, and maybe retry?
      // Could add logic here to check if pending and lastSeen is old enough to retry.
      // For now, rely on peer timeout and re-discovery to retry naturally.
    }
  }

  /// Removes a peer ID from the set of pending avatar requests.
  /// Called by NetworkService when an avatar is successfully processed or fails terminally.
  void removePendingAvatarRequest(String peerId) {
    // <-- NEW METHOD
    if (_pendingAvatarRequests.remove(peerId)) {
      zprint("✅ Removed ${peerId} from pending avatar requests.");
    }
  }

  /// Cleans up resources when the PeerManager is no longer needed.
  void dispose() {
    zprint("🛑 Disposing PeerManager...");
    _cleanupTimer?.cancel();
    _peerController.close();
    _peers.clear();
    _pendingAvatarRequests.clear(); // <-- NEW: Clear pending set
    zprint("✅ PeerManager disposed.");
  }
}<|MERGE_RESOLUTION|>--- conflicted
+++ resolved
@@ -106,26 +106,14 @@
     _peerController.add(currentPeers);
   }
 
-<<<<<<< HEAD
-  /// Adds or updates a peer based on received announcements.
-  /// Checks for existing avatars *and pending requests* before requesting a new one.
-  Future<void> addPeer(Peer peer, String currentIpAddress, int currentPort) async {
-    // zprint('🔄 Handling announced peer: ${peer.name} (${peer.id})');
-=======
   void addPeer(Peer peer, String currentIpAddress, int currentPort) {
     // Peer ID is now the IP address
     // No need to check against currentIpAddress here, as NetworkService listener already filters self-announcements.
->>>>>>> 01265502
 
     final bool isExistingPeer = _peers.containsKey(peer.id);
 
-<<<<<<< HEAD
-    if (!isExistingPeer) {
-      // --- New Peer Logic ---
-=======
     if (isNewPeer) {
       zprint('🔄 Handling announced peer: ${peer.name} (${peer.id})');
->>>>>>> 01265502
       zprint('✅ Adding NEW peer: ${peer.name} (${peer.id})');
       _peers[peer.id] = _PeerStatus(peer); // Add to the map
       _peerController.add(currentPeers); // Notify listeners about the new peer list
