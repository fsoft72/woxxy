<<<<<<< HEAD
import 'dart:ui' as ui; // Import ui for RawImage
=======
>>>>>>> 01265502
import 'package:flutter/material.dart';
import 'package:flutter/foundation.dart'; // For kDebugMode
import 'package:woxxy/funcs/debug.dart';
import '../services/network_service.dart';
import '../models/peer.dart';
import '../models/avatars.dart'; // Import the updated AvatarStore
import '../models/notification_manager.dart';
import '../funcs/utils.dart'; // For showSnackbar
import 'peer_details.dart';

/// Displays the main content: peer list and potentially debug buttons.
class HomeContent extends StatefulWidget {
  final NetworkService networkService;

  const HomeContent({
    super.key,
    required this.networkService,
  });

  @override
  State<HomeContent> createState() => _HomeContentState();
}

class _HomeContentState extends State<HomeContent> {
  final AvatarStore _avatarStore = AvatarStore(); // Instance of the avatar store

  @override
  void initState() {
    super.initState();
<<<<<<< HEAD
    // Listen for file received events (maybe less relevant now with history?)
    widget.networkService.fileReceived.listen((fileInfo) {
      if (!mounted) return;
      final parts = fileInfo.split('|');
      // Basic parsing for snackbar notification
      if (parts.length >= 4) {
        final sizeMiB = parts[1];
        final transferTime = parts[2];
        final speed = parts[3];
        showSnackbar(
          context,
          'File received ($sizeMiB MiB in ${transferTime}s, $speed MiB/s)', // Simplified message
        );
      }
=======
    // Listen to file received events from the NetworkService facade
    widget.networkService.onFileReceived.listen((message) {
      if (!mounted) return;
      // The message format is now simpler, e.g., "Received: filename.ext from SenderName"
      // We can just display the message directly in a snackbar
      showSnackbar(
        context,
        message, // Display the message directly
      );
>>>>>>> 01265502
    });
  }

  @override
  Widget build(BuildContext context) {
    return Column(
      children: [
        // Optional Debug Button (only shown in debug mode)
        if (kDebugMode)
          Padding(
            padding: const EdgeInsets.all(8.0),
            child: ElevatedButton.icon(
              onPressed: () {
                // Simulate a file received notification for testing
                NotificationManager.instance.showFileReceivedNotification(
                  filePath: '/tmp/test_notification.txt',
                  senderUsername: 'Debug User',
                  fileSizeMB: 12.3,
                  speedMBps: 8.1,
                );
              },
              icon: const Icon(Icons.notification_add),
              label: const Text('Test Notification'),
            ),
          ),

        // Peer List Section
        Expanded(
          child: StreamBuilder<List<Peer>>(
            stream: widget.networkService.peerStream, // Listen to peer updates
            builder: (context, snapshot) {
              // Handle loading state
              if (snapshot.connectionState == ConnectionState.waiting && !snapshot.hasData) {
                return const Center(
                  child: CircularProgressIndicator(),
                );
              }
              // Handle error state
              if (snapshot.hasError) {
                zprint("❌ Error in peer stream: ${snapshot.error}");
                return Center(
                  child: Text('Error loading peers: ${snapshot.error}'),
                );
              }
              // Handle no data / empty list state
              if (!snapshot.hasData || snapshot.data!.isEmpty) {
                return const Center(
                  child: Text('No other peers found on the network. Searching...'),
                );
              }

              // Display the list of peers
              final peers = snapshot.data!;
              zprint('📊 Peer list updated in UI. Count: ${peers.length}');

              return ListView.builder(
                itemCount: peers.length,
                itemBuilder: (context, index) {
                  final peer = peers[index];

                  // Use FutureBuilder to load the avatar asynchronously
                  return ListTile(
                    leading: FutureBuilder<ui.Image?>(
                      // Fetch the avatar using the async getter from AvatarStore
                      future: _avatarStore.getAvatar(peer.id),
                      builder: (context, avatarSnapshot) {
                        Widget avatarWidget = CircleAvatar(
                          radius: 20, // Consistent radius
                          backgroundColor: Colors.grey.shade300, // Placeholder background
                          child: const Icon(Icons.person, color: Colors.white),
                        ); // Default placeholder

                        // If avatar loaded successfully, display it
                        if (avatarSnapshot.connectionState == ConnectionState.done &&
                            avatarSnapshot.hasData &&
                            avatarSnapshot.data != null) {
                          avatarWidget = CircleAvatar(
                            radius: 20,
                            backgroundColor: Colors.transparent, // Make background transparent for the image
                            // Use ClipOval to make RawImage circular
                            child: ClipOval(
                              child: RawImage(
                                image: avatarSnapshot.data!,
                                width: 40, // Match SizedBox dimensions
                                height: 40,
                                fit: BoxFit.cover, // Cover the circle area
                              ),
                            ),
                          );
                        }
                        // Optional: Handle loading (already shows placeholder) or error state
                        // if (avatarSnapshot.hasError) { ... }

                        // Return the avatar widget wrapped in a fixed-size box
                        return SizedBox(
                          width: 40,
                          height: 40,
                          child: avatarWidget,
                        );
                      },
                    ),
                    title: Text(peer.name),
                    subtitle: Text('${peer.address.address}:${peer.port}'),
                    onTap: () {
                      // Navigate to the peer detail page when tapped
                      Navigator.push(
                        context,
                        MaterialPageRoute(
                          builder: (context) => PeerDetailPage(
                            peer: peer,
                            networkService: widget.networkService,
                          ),
                        ),
                      );
                    },
                  );
                },
              );
            },
          ),
        ),
      ],
    );
  }
}<|MERGE_RESOLUTION|>--- conflicted
+++ resolved
@@ -1,7 +1,3 @@
-<<<<<<< HEAD
-import 'dart:ui' as ui; // Import ui for RawImage
-=======
->>>>>>> 01265502
 import 'package:flutter/material.dart';
 import 'package:flutter/foundation.dart'; // For kDebugMode
 import 'package:woxxy/funcs/debug.dart';
@@ -31,22 +27,6 @@
   @override
   void initState() {
     super.initState();
-<<<<<<< HEAD
-    // Listen for file received events (maybe less relevant now with history?)
-    widget.networkService.fileReceived.listen((fileInfo) {
-      if (!mounted) return;
-      final parts = fileInfo.split('|');
-      // Basic parsing for snackbar notification
-      if (parts.length >= 4) {
-        final sizeMiB = parts[1];
-        final transferTime = parts[2];
-        final speed = parts[3];
-        showSnackbar(
-          context,
-          'File received ($sizeMiB MiB in ${transferTime}s, $speed MiB/s)', // Simplified message
-        );
-      }
-=======
     // Listen to file received events from the NetworkService facade
     widget.networkService.onFileReceived.listen((message) {
       if (!mounted) return;
@@ -56,7 +36,6 @@
         context,
         message, // Display the message directly
       );
->>>>>>> 01265502
     });
   }
 
