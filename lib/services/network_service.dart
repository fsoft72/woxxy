--- conflicted
+++ resolved
@@ -2,24 +2,11 @@
 import 'dart:io';
 
 import 'package:network_info_plus/network_info_plus.dart';
-<<<<<<< HEAD
-import 'package:crypto/crypto.dart';
-import 'package:flutter/foundation.dart'; // For kIsWeb, compute
-import 'package:path/path.dart' as path; // Import path library and alias it
-=======
->>>>>>> 01265502
 import 'package:woxxy/funcs/debug.dart';
 import 'package:woxxy/services/settings_service.dart';
 
 import '../models/avatars.dart';
 import '../models/file_transfer_manager.dart';
-<<<<<<< HEAD
-import '../models/avatars.dart'; // Import AvatarStore
-import '../services/settings_service.dart'; // To get profile image path
-import '../models/user.dart'; // To get profile image path
-
-typedef FileTransferProgressCallback = void Function(int totalSize, int bytesSent);
-=======
 import '../models/peer.dart';
 import '../models/peer_manager.dart';
 
@@ -31,43 +18,11 @@
 
 // Re-export the progress callback type if needed by consumers
 export 'network/send_service.dart' show FileTransferProgressCallback;
->>>>>>> 01265502
 
 class NetworkService {
   // --- Constants ---
   static const int _port = 8090;
   static const int _discoveryPort = 8091;
-<<<<<<< HEAD
-  static const Duration _pingInterval = Duration(seconds: 5);
-  static const Duration _connectTimeout = Duration(seconds: 10);
-  static const Duration _md5Timeout = Duration(seconds: 30);
-
-  // --- Stream Controllers ---
-  final _fileReceivedController = StreamController<String>.broadcast();
-
-  // --- Service Instances ---
-  final _peerManager = PeerManager();
-  final _avatarStore = AvatarStore();
-
-  // --- Network Resources ---
-  ServerSocket? _server;
-  RawDatagramSocket? _discoverySocket;
-  Timer? _discoveryTimer;
-
-  // --- Local State ---
-  String? currentIpAddress;
-  String _currentUsername = 'WoxxyUser';
-  String? _profileImagePath;
-  bool _enableMd5Checksum = true;
-
-  // --- Active Transfer Tracking ---
-  final Map<String, Socket> _activeTransfers = {}; // Outgoing transfers
-  // *** NEW: Map to manage locks per source IP during connection handling ***
-  final Map<String, Completer<void>> _connectionLocks = {};
-
-  // --- Public Streams ---
-  Stream<String> get onFileReceived => _fileReceivedController.stream;
-=======
 
   // --- Dependencies & State ---
   final PeerManager _peerManager = PeerManager();
@@ -90,7 +45,6 @@
   final _fileReceivedController = StreamController<String>.broadcast(); // Example if UI needs direct notification
 
   // --- Public Streams & Getters ---
->>>>>>> 01265502
   Stream<List<Peer>> get peerStream => _peerManager.peerStream;
   List<Peer> get currentPeers => _peerManager.currentPeers;
   // Expose file received stream if UI needs it directly from here
@@ -129,45 +83,11 @@
 
   // --- Initialization and Disposal ---
   Future<void> start() async {
-<<<<<<< HEAD
-    zprint('🚀 Starting NetworkService initialization...');
-=======
     zprint('🚀 Starting NetworkService Facade...');
->>>>>>> 01265502
     try {
       _currentIpAddress = await _getIpAddress();
       if (_currentIpAddress == null) {
         zprint("❌ FATAL: Could not determine IP address. Network service cannot start.");
-<<<<<<< HEAD
-        return;
-      }
-      zprint('   - Determined IP Address: $currentIpAddress');
-
-      try {
-        _discoverySocket = await RawDatagramSocket.bind(
-          InternetAddress.anyIPv4,
-          _discoveryPort,
-          reuseAddress: true,
-          reusePort: true,
-        );
-        _discoverySocket!.broadcastEnabled = true;
-        zprint('📡 Discovery UDP socket bound to port $_discoveryPort');
-      } catch (e, s) {
-        zprint('❌ FATAL: Could not bind discovery UDP socket to port $_discoveryPort: $e\n$s');
-        return;
-      }
-
-      await _loadCurrentUserDetails();
-      _peerManager.setRequestAvatarCallback(requestAvatar);
-      _startDiscoveryListener();
-      await _startServer();
-      _startDiscovery();
-      _peerManager.startPeerCleanup();
-      zprint('✅ Network service started successfully.');
-    } catch (e, s) {
-      zprint('❌ Error during NetworkService startup: $e\n$s');
-      await dispose();
-=======
         return; // Prevent further initialization
       }
       zprint('  -> Determined IP: $_currentIpAddress');
@@ -188,42 +108,11 @@
     } catch (e, s) {
       zprint('❌ Error starting NetworkService Facade: $e\n$s');
       await dispose(); // Attempt cleanup on error
->>>>>>> 01265502
       rethrow;
     }
   }
 
   Future<void> dispose() async {
-<<<<<<< HEAD
-    zprint('🛑 Disposing NetworkService...');
-    _peerManager.dispose();
-    _discoveryTimer?.cancel();
-    _discoveryTimer = null;
-    try {
-      await _server?.close();
-      zprint("   - TCP server closed.");
-    } catch (e) {
-      zprint("⚠️ Error closing TCP server: $e");
-    }
-    _server = null;
-    _discoverySocket?.close();
-    _discoverySocket = null;
-    zprint("   - UDP discovery socket closed.");
-    zprint("   - Closing ${_activeTransfers.length} active outgoing transfer sockets...");
-    for (final socket in _activeTransfers.values) {
-      try {
-        socket.destroy();
-      } catch (e) {
-        zprint("⚠️ Error destroying active transfer socket: $e");
-      }
-    }
-    _activeTransfers.clear();
-    _connectionLocks.clear(); // Clear connection locks
-    zprint('✅ NetworkService disposed.');
-  }
-
-  // --- User Detail Management ---
-=======
     zprint('🛑 Disposing NetworkService Facade...');
     // Dispose in reverse order of dependency/start
     _peerManager.dispose();
@@ -237,7 +126,6 @@
 
   // --- Public Methods ---
 
->>>>>>> 01265502
   void setUsername(String username) {
     if (username.isEmpty) {
       zprint("⚠️ Attempted to set empty username. Using default 'WoxxyUser'.");
@@ -245,13 +133,9 @@
     } else {
       _currentUsername = username;
     }
-<<<<<<< HEAD
-    _updateDiscoveryMessage();
-=======
     // Update relevant services
     _sendService.updateUserDetails(_currentIpAddress, _currentUsername, _profileImagePath);
     _discoveryService.updateUserDetails(_currentIpAddress, _currentUsername);
->>>>>>> 01265502
     zprint("👤 Username updated to: $_currentUsername");
   }
 
@@ -263,11 +147,6 @@
     zprint("🖼️ Profile image path updated: $_profileImagePath");
   }
 
-<<<<<<< HEAD
-  void setEnableMd5Checksum(bool enabled) {
-    _enableMd5Checksum = enabled;
-    zprint(" M-> MD5 Checksum preference updated: $_enableMd5Checksum");
-=======
   /// Send file to a peer. Delegates to SendService.
   Future<String> sendFile(String transferId, String filePath, Peer receiver,
       {FileTransferProgressCallback? onProgress}) {
@@ -289,7 +168,6 @@
     // Example: Add info to the public stream if UI listens to it
     // You might want more structured data than just a string here
     _fileReceivedController.add("Received: ${filePath.split('/').last} from $senderUsername");
->>>>>>> 01265502
   }
 
   Future<void> _loadCurrentUserDetails() async {
@@ -310,19 +188,6 @@
 
   // --- IP Address Discovery (omitted for brevity, assumed correct) ---
   Future<String?> _getIpAddress() async {
-<<<<<<< HEAD
-    /* ... same as before ... */
-    // ... (code from previous response) ...
-    zprint("🔍 Discovering local IP address...");
-    try {
-      final info = NetworkInfo();
-      final wifiIP = await info.getWifiIP();
-      if (wifiIP != null && wifiIP.isNotEmpty && wifiIP != '0.0.0.0' && !wifiIP.startsWith('169.254')) {
-        zprint("   - Found WiFi IP: $wifiIP");
-        return wifiIP;
-      }
-      zprint("   - WiFi IP not found or invalid ($wifiIP). Checking other interfaces...");
-=======
     // (Keep the IP address fetching logic here in the facade, as it's a core setup step)
     try {
       final info = NetworkInfo();
@@ -333,732 +198,11 @@
       }
       zprint("⚠️ WiFi IP not found or invalid ($wifiIP). Checking other interfaces...");
 
->>>>>>> 01265502
       final interfaces = await NetworkInterface.list(
         includeLoopback: false,
         includeLinkLocal: false,
         type: InternetAddressType.IPv4,
       );
-<<<<<<< HEAD
-      zprint("   - Found ${interfaces.length} other IPv4 interfaces.");
-      for (var interface in interfaces) {
-        // zprint("     - Interface: ${interface.name}");
-        for (var addr in interface.addresses) {
-          final ip = addr.address;
-          // zprint("       - Address: $ip");
-          bool isPrivate = ip.startsWith('192.168.') || ip.startsWith('10.');
-          if (ip.startsWith('172.')) {
-            var parts = ip.split('.');
-            if (parts.length == 4) {
-              var secondOctet = int.tryParse(parts[1]) ?? -1;
-              if (secondOctet >= 16 && secondOctet <= 31) isPrivate = true;
-            }
-          }
-          if (isPrivate) {
-            zprint("       ✅ Found private IP: $ip on ${interface.name}. Selecting this.");
-            return ip;
-          }
-        }
-      }
-      if (interfaces.isNotEmpty) {
-        for (var interface in interfaces) {
-          for (var addr in interface.addresses) {
-            if (addr.address != '0.0.0.0' && !addr.address.startsWith('169.254')) {
-              zprint(
-                  "   ⚠️ No private IP found. Falling back to first suitable IP: ${addr.address} from ${interface.name}");
-              return addr.address;
-            }
-          }
-        }
-      }
-      zprint('   ❌ Could not determine a suitable IP address.');
-      return null;
-    } catch (e, s) {
-      zprint('❌ Error getting IP address: $e\n$s');
-      return null;
-    }
-  }
-
-  // --- TCP Server for Incoming Transfers ---
-  Future<void> _startServer() async {
-    try {
-      _server = await ServerSocket.bind(InternetAddress.anyIPv4, _port);
-      zprint('✅ TCP Server started successfully on port $_port');
-      _server!.listen(
-        (socket) => _handleNewConnection(socket),
-        onError: (e, s) {
-          zprint('❌ TCP Server socket error: $e\n$s');
-        },
-        onDone: () {
-          zprint('ℹ️ TCP Server socket closed (onDone).');
-          _server = null;
-        },
-        cancelOnError: false,
-      );
-    } catch (e, s) {
-      zprint('❌ FATAL: Could not bind TCP server socket to port $_port: $e\n$s');
-      throw Exception("Failed to start listening server: $e");
-    }
-  }
-
-  /// Acquires a lock for a given IP address.
-  /// Returns true if the lock was acquired, false if it was already held.
-  bool _acquireConnectionLock(String ip) {
-    if (_connectionLocks.containsKey(ip)) {
-      zprint("🔒 Connection lock already held for $ip. Rejecting.");
-      return false; // Lock already held
-    }
-    _connectionLocks[ip] = Completer<void>(); // Create an incomplete completer as the lock
-    zprint("🔒 Acquired connection lock for $ip (${_connectionLocks.length} total locks).");
-    return true;
-  }
-
-  /// Releases the lock for a given IP address.
-  void _releaseConnectionLock(String ip) {
-    if (_connectionLocks.containsKey(ip)) {
-      // Complete the completer if it wasn't already (though not strictly necessary for lock)
-      if (!_connectionLocks[ip]!.isCompleted) {
-        _connectionLocks[ip]!.complete();
-      }
-      _connectionLocks.remove(ip);
-      zprint("🔓 Released connection lock for $ip (${_connectionLocks.length} total locks).");
-    } else {
-      zprint("⚠️ Attempted to release lock for $ip, but no lock was held.");
-    }
-  }
-
-  Future<void> _handleNewConnection(Socket socket) async {
-    final sourceIp = socket.remoteAddress.address;
-    final sourcePort = socket.remotePort;
-    zprint('📥 New connection from $sourceIp:$sourcePort');
-
-    // *** Acquire Lock ***
-    if (!_acquireConnectionLock(sourceIp)) {
-      // Could not acquire lock, another handler is processing this IP.
-      socket.destroy(); // Close this redundant connection immediately.
-      return;
-    }
-
-    final stopwatch = Stopwatch()..start();
-    List<int> buffer = [];
-    bool metadataReceived = false;
-    Map<String, dynamic>? receivedInfo;
-    int receivedBytes = 0;
-    String? transferType;
-    final String fileTransferKey = sourceIp; // Keyed by IP
-
-    try {
-      // Wrap main logic in try-finally to ensure lock release
-      socket.listen(
-        (data) async {
-          // Check if lock is still held by THIS handler (safety check, though unlikely to change)
-          if (!_connectionLocks.containsKey(sourceIp)) {
-            zprint("⚠️ Lock for $sourceIp lost during data processing. Aborting.");
-            socket.destroy();
-            return;
-          }
-
-          try {
-            if (!metadataReceived) {
-              // --- Metadata Processing ---
-              buffer.addAll(data);
-              if (buffer.length < 4) return; // Need length prefix
-
-              final metadataLength = ByteData.sublistView(Uint8List.fromList(buffer.take(4).toList())).getUint32(0);
-              const maxMetadataSize = 1 * 1024 * 1024;
-              if (metadataLength == 0 || metadataLength > maxMetadataSize) {
-                zprint("❌ Invalid metadata length ($metadataLength) from $sourceIp. Closing.");
-                socket.destroy(); // Let finally/onError handle lock release
-                return;
-              }
-              if (buffer.length < 4 + metadataLength) return; // Wait for more data
-
-              final metadataBytes = buffer.sublist(4, 4 + metadataLength);
-              final metadataStr = utf8.decode(metadataBytes, allowMalformed: true);
-
-              try {
-                receivedInfo = json.decode(metadataStr) as Map<String, dynamic>;
-              } catch (e) {
-                zprint("❌ Error decoding metadata JSON from $sourceIp: $e. Closing.");
-                socket.destroy(); // Let finally/onError handle lock release
-                return;
-              }
-
-              transferType = receivedInfo!['type'] as String? ?? 'FILE';
-              final fileName = receivedInfo!['name'] as String? ?? 'unknown_file';
-              final fileSize = receivedInfo!['size'] as int? ?? 0;
-              final senderUsername = receivedInfo!['senderUsername'] as String? ?? 'Unknown';
-              final md5Checksum = receivedInfo!['md5Checksum'] as String?;
-
-              zprint('📄 Received metadata from $sourceIp: type=$transferType, name=$fileName, size=$fileSize');
-
-              // --- Attempt to add transfer (checks internal FileTransferManager lock) ---
-              final added = await FileTransferManager.instance.add(
-                fileTransferKey,
-                fileName,
-                fileSize,
-                senderUsername,
-                receivedInfo!,
-                md5Checksum: md5Checksum,
-              );
-
-              if (!added) {
-                // Rejected by FileTransferManager (duplicate active transfer)
-                zprint("❌ Failed to add transfer for $fileName (Rejected by Manager). Closing connection.");
-                socket.destroy(); // Let finally/onError handle lock release
-                return;
-              }
-              // --- Transfer Added Successfully ---
-              metadataReceived = true;
-              zprint("✅ Metadata processed & transfer added for $fileTransferKey. Ready for file data.");
-
-              // Process initial file data if present
-              if (buffer.length > 4 + metadataLength) {
-                final remainingData = buffer.sublist(4 + metadataLength);
-                // Check if transfer still exists before writing (might have been closed quickly)
-                if (FileTransferManager.instance.files.containsKey(fileTransferKey)) {
-                  await FileTransferManager.instance.write(fileTransferKey, remainingData);
-                  receivedBytes += remainingData.length;
-                } else {
-                  zprint("⚠️ Transfer $fileTransferKey removed before processing initial data chunk.");
-                }
-              }
-              buffer.clear();
-            } else {
-              // --- File Data Processing ---
-              // Check if transfer still exists before writing
-              if (FileTransferManager.instance.files.containsKey(fileTransferKey)) {
-                await FileTransferManager.instance.write(fileTransferKey, data);
-                receivedBytes += data.length;
-              } else {
-                // If transfer was removed (e.g., by cancellation/error), stop processing data
-                zprint("⚠️ Transfer $fileTransferKey removed during data reception. Ignoring chunk.");
-                // No need to destroy socket here, wait for sender to close or error
-              }
-            }
-          } catch (e, s) {
-            // Handle errors during data processing/writing
-            zprint('❌ Error processing incoming data chunk for $fileTransferKey: $e\n$s');
-            await FileTransferManager.instance.handleSocketClosure(fileTransferKey); // Attempt cleanup
-            socket.destroy(); // Force close on error, let finally/onError release lock
-          }
-        },
-        onDone: () async {
-          // --- Socket Closed by Sender ---
-          stopwatch.stop();
-          zprint(
-              '✅ Socket closed (onDone) from $fileTransferKey after ${stopwatch.elapsedMilliseconds}ms. Received $receivedBytes bytes.');
-          _releaseConnectionLock(sourceIp); // Release lock on clean closure
-          try {
-            // Finalize transfer logic (same as before)
-            if (metadataReceived && receivedInfo != null) {
-              final fileTransfer = FileTransferManager.instance
-                  .files[fileTransferKey]; // Check if it existed *before* potential removal in end/handleSocketClosure
-              final expectedSize = receivedInfo!['size'] as int? ?? 0;
-              if (fileTransfer != null) {
-                if (receivedBytes < expectedSize) {
-                  zprint(
-                      '⚠️ Transfer incomplete ($receivedBytes/$expectedSize) on socket closure for $fileTransferKey. Cleaning up...');
-                  await FileTransferManager.instance
-                      .handleSocketClosure(fileTransferKey); // Cleans up file, removes from manager
-                } else {
-                  zprint('🏁 Finalizing potentially complete transfer $fileTransferKey...');
-                  final success =
-                      await FileTransferManager.instance.end(fileTransferKey); // Final checks, removes from manager
-                  if (success) {
-                    zprint('✅ Transfer $fileTransferKey finalized successfully.');
-                    if (transferType == 'AVATAR_FILE') {
-                      await _processReceivedAvatar(
-                          fileTransfer.destination_filename, fileTransferKey); // Processes avatar, removes pending
-                    }
-                  } else {
-                    zprint('❌ Transfer $fileTransferKey finalization failed. Cleanup done by end().');
-                    // If avatar failed finalization, still need to remove pending request
-                    if (transferType == 'AVATAR_FILE') {
-                      _peerManager.removePendingAvatarRequest(fileTransferKey);
-                    }
-                  }
-                }
-              } else {
-                zprint(
-                    "⚠️ Socket closed (onDone), but FileTransfer object not found for key $fileTransferKey (already cleaned up?).");
-              }
-            } else {
-              zprint("ℹ️ Socket closed (onDone) before metadata was fully processed for $sourceIp.");
-              // Ensure manager doesn't have a lingering entry
-              if (FileTransferManager.instance.files.containsKey(fileTransferKey)) {
-                await FileTransferManager.instance.handleSocketClosure(fileTransferKey);
-              }
-            }
-          } catch (e, s) {
-            zprint('❌ Error during onDone handling for $fileTransferKey: $e\n$s');
-            // Attempt cleanup even if error occurs in onDone handler
-            await FileTransferManager.instance.handleSocketClosure(fileTransferKey); // Ensure cleanup
-            // If avatar failed here, remove pending
-            if (transferType == 'AVATAR_FILE') {
-              _peerManager.removePendingAvatarRequest(fileTransferKey);
-            }
-          } finally {
-            try {
-              socket.destroy();
-            } catch (_) {} // Ensure destroyed
-          }
-        },
-        onError: (error, stackTrace) async {
-          // --- Socket Error Occurred ---
-          zprint('❌ Socket error for $fileTransferKey: $error');
-          zprint('   -> Stack: $stackTrace');
-          _releaseConnectionLock(sourceIp); // Release lock on error
-          try {
-            zprint("🧨 Cleaning up transfer $fileTransferKey due to socket error...");
-            await FileTransferManager.instance
-                .handleSocketClosure(fileTransferKey); // Clean up file, remove from manager
-            // If avatar transfer errored, remove pending
-            if (transferType == 'AVATAR_FILE' && metadataReceived) {
-              // Only if we know it was an avatar
-              _peerManager.removePendingAvatarRequest(fileTransferKey);
-            }
-          } catch (e) {
-            zprint('❌ Error during cleanup after socket error for $fileTransferKey: $e');
-          } finally {
-            socket.destroy();
-          } // Ensure destroyed
-        },
-        cancelOnError: true, // Stop listening on error
-      );
-    } catch (e, s) {
-      // Catch synchronous errors (e.g., during lock acquisition - unlikely)
-      zprint("❌ Unexpected synchronous error in _handleNewConnection for $sourceIp: $e\n$s");
-      _releaseConnectionLock(sourceIp); // Ensure lock is released
-      socket.destroy();
-    }
-  }
-
-  /// Processes a received avatar file: saves it to the cache and cleans up.
-  Future<void> _processReceivedAvatar(String tempFilePath, String senderIp) async {
-    zprint('🖼️ Processing received avatar for $senderIp from temp path: $tempFilePath');
-    final tempFile = File(tempFilePath);
-    try {
-      if (await tempFile.exists()) {
-        await _avatarStore.saveAvatarToCache(senderIp, tempFilePath);
-        _peerManager.notifyPeersUpdated();
-      } else {
-        zprint('❌ Temporary avatar file not found after transfer: $tempFilePath');
-      }
-    } catch (e, s) {
-      zprint('❌ Error processing received avatar (saving to cache) for $senderIp: $e\n$s');
-    } finally {
-      try {
-        if (await tempFile.exists()) {
-          await tempFile.delete();
-          zprint('🗑️ Deleted temporary avatar file: $tempFilePath');
-        }
-      } catch (e) {
-        zprint('❌ Error deleting temporary avatar file $tempFilePath: $e');
-      }
-      // Always remove from pending, whether successful or not
-      _peerManager.removePendingAvatarRequest(senderIp);
-    }
-  }
-
-  // --- Outgoing File/Avatar Transfers (omitted for brevity, assumed correct) ---
-  bool cancelTransfer(String transferId) {
-    /* ... same as before ... */
-    if (_activeTransfers.containsKey(transferId)) {
-      zprint('🛑 Cancelling outgoing transfer: $transferId');
-      final socket = _activeTransfers.remove(transferId);
-      try {
-        socket?.destroy();
-        zprint("✅ Socket destroyed for cancelled transfer $transferId.");
-      } catch (e) {
-        zprint("⚠️ Error destroying socket for cancelled transfer $transferId: $e");
-      }
-      return true;
-    }
-    zprint("⚠️ Attempted to cancel non-existent outgoing transfer: $transferId");
-    return false;
-  }
-
-  Future<String> sendFile(String transferId, String filePath, Peer receiver,
-      {FileTransferProgressCallback? onProgress}) async {
-    /* ... same as before ... */
-    zprint('📤 Sending file $filePath to ${receiver.name} (${receiver.id}) [ID: $transferId]');
-    final file = File(filePath);
-    if (!await file.exists()) throw Exception('File does not exist: $filePath');
-    if (currentIpAddress == null) throw Exception('Local IP address is unknown.');
-
-    Socket? socket;
-    try {
-      final metadata = await _createFileMetadata(file, transferId);
-      zprint("   - Generated metadata: ${json.encode(metadata)}");
-      zprint("   - Connecting to ${receiver.address.address}:${receiver.port}...");
-      socket = await Socket.connect(receiver.address, receiver.port).timeout(_connectTimeout);
-      zprint("   - Connected. Adding to active transfers: $transferId");
-      _activeTransfers[transferId] = socket;
-      await _sendMetadata(socket, metadata);
-      await _streamFileData(socket, file, metadata['size'] as int, transferId, onProgress);
-      zprint('✅ File send process completed for: $transferId');
-      return transferId;
-    } catch (e, s) {
-      zprint('❌ Error during sendFile process ($transferId): $e\n$s');
-      rethrow;
-    } finally {
-      zprint("🧼 Final cleanup for sending file $transferId...");
-      if (_activeTransfers.containsKey(transferId)) {
-        _activeTransfers.remove(transferId);
-        zprint("   -> Removed from active transfers.");
-      }
-      if (socket != null) {
-        try {
-          await socket.close();
-          zprint("   -> Socket closed gracefully.");
-        } catch (e) {
-          zprint("⚠️ Error closing send socket gracefully for $transferId, destroying: $e");
-          try {
-            socket.destroy();
-          } catch (_) {}
-        }
-      }
-      zprint("✅ Send file cleanup complete for $transferId.");
-    }
-  }
-
-  Future<void> sendAvatar(Peer receiver) async {
-    /* ... same as before ... */
-    if (_profileImagePath == null || _profileImagePath!.isEmpty) {
-      zprint('🚫 Cannot send avatar: No profile image set.');
-      return;
-    }
-    if (currentIpAddress == null) {
-      zprint("🚫 Cannot send avatar: Local IP address unknown.");
-      return;
-    }
-    final avatarFile = File(_profileImagePath!);
-    if (!await avatarFile.exists()) {
-      zprint('🚫 Cannot send avatar: File not found at $_profileImagePath');
-      return;
-    }
-
-    final transferId = 'avatar_${receiver.id}_${DateTime.now().millisecondsSinceEpoch}';
-    zprint('🖼️ Sending avatar from $_profileImagePath to ${receiver.name} (${receiver.id}) [ID: $transferId]');
-    Socket? socket;
-    try {
-      final originalMetadata = await _createFileMetadata(avatarFile, transferId);
-      final avatarMetadata = {...originalMetadata, 'type': 'AVATAR_FILE'};
-      zprint("   - Generated avatar metadata: ${json.encode(avatarMetadata)}");
-      zprint("   - Connecting for avatar to ${receiver.address.address}:${receiver.port}...");
-      socket = await Socket.connect(receiver.address, receiver.port).timeout(_connectTimeout);
-      zprint("   - Connected for avatar. Adding to active transfers: $transferId");
-      _activeTransfers[transferId] = socket;
-      await _sendMetadata(socket, avatarMetadata);
-      await _streamFileData(socket, avatarFile, avatarMetadata['size'] as int, transferId, null);
-      zprint('✅ Avatar sent successfully to ${receiver.name} (${receiver.id})');
-    } catch (e, s) {
-      zprint('❌ Error sending avatar ($transferId) to ${receiver.name}: $e\n$s');
-    } finally {
-      zprint("🧼 Final cleanup for sending avatar $transferId...");
-      if (_activeTransfers.containsKey(transferId)) {
-        _activeTransfers.remove(transferId);
-        zprint("   -> Removed avatar from active transfers.");
-      }
-      if (socket != null) {
-        try {
-          await socket.close();
-          zprint("   -> Avatar socket closed gracefully.");
-        } catch (e) {
-          zprint("⚠️ Error closing avatar socket gracefully for $transferId, destroying: $e");
-          try {
-            socket.destroy();
-          } catch (_) {}
-        }
-      }
-      zprint("✅ Avatar send cleanup complete for $transferId.");
-    }
-  }
-
-  Future<void> _sendMetadata(Socket socket, Map<String, dynamic> metadata) async {
-    /* ... same as before ... */
-    final metadataBytes = utf8.encode(json.encode(metadata));
-    final lengthBytes = ByteData(4)..setUint32(0, metadataBytes.length);
-    // zprint("   [Send Meta] Sending length (${lengthBytes.buffer.asUint8List().length} bytes) and metadata (${metadataBytes.length} bytes)...");
-    socket.add(lengthBytes.buffer.asUint8List());
-    socket.add(metadataBytes);
-    await socket.flush();
-    // zprint("   [Send Meta] Metadata sent and flushed.");
-  }
-
-  Future<void> _streamFileData(
-      Socket socket, File file, int fileSize, String transferId, FileTransferProgressCallback? onProgress) async {
-    /* ... same as before ... */
-    // zprint("   [Send Data] Starting file stream for ${file.path} (ID: $transferId)...");
-    int bytesSent = 0;
-    final fileStream = file.openRead();
-    final completer = Completer<void>();
-    onProgress?.call(fileSize, 0);
-    StreamSubscription? subscription;
-
-    subscription = fileStream.listen(
-      (chunk) {
-        if (!_activeTransfers.containsKey(transferId)) {
-          zprint("🛑 Transfer $transferId cancelled during stream chunk processing.");
-          subscription?.cancel();
-          if (!completer.isCompleted) completer.completeError(Exception('Transfer $transferId cancelled'));
-          return;
-        }
-        try {
-          socket.add(chunk);
-          bytesSent += chunk.length;
-          onProgress?.call(fileSize, bytesSent);
-        } catch (e, s) {
-          zprint("❌ Error writing chunk to socket for $transferId: $e\n$s");
-          subscription?.cancel();
-          if (!completer.isCompleted) completer.completeError(e);
-        }
-      },
-      onDone: () async {
-        if (!_activeTransfers.containsKey(transferId)) {
-          zprint("🛑 Transfer $transferId cancelled just before stream completion.");
-          if (!completer.isCompleted) completer.completeError(Exception('Transfer $transferId cancelled'));
-          return;
-        }
-        // zprint("   [Send Data] File stream finished for $transferId. Bytes sent: $bytesSent. Flushing socket...");
-        try {
-          await socket.flush();
-          // zprint("   [Send Data] Final flush complete for $transferId.");
-          if (bytesSent != fileSize)
-            zprint("⚠️ WARNING: Bytes sent ($bytesSent) != file size ($fileSize) for $transferId.");
-          onProgress?.call(fileSize, fileSize);
-          if (!completer.isCompleted) completer.complete();
-        } catch (e, s) {
-          zprint("❌ Error during final flush for $transferId: $e\n$s");
-          if (!completer.isCompleted) completer.completeError(e);
-        }
-      },
-      onError: (error, stackTrace) {
-        zprint("❌ Error reading file stream for $transferId: $error\n$stackTrace");
-        if (!completer.isCompleted) completer.completeError(error);
-      },
-      cancelOnError: true,
-    );
-    await completer.future;
-    // zprint("   [Send Data] Stream processing finished successfully for $transferId.");
-  }
-
-  // --- UDP Peer Discovery (omitted for brevity, assumed correct) ---
-  void _startDiscovery() {
-    /* ... same as before ... */
-    zprint('🔍 Starting peer discovery broadcast service...');
-    _discoveryTimer?.cancel();
-    _discoveryTimer = Timer.periodic(_pingInterval, (_) {
-      if (currentIpAddress == null || _discoverySocket == null) return;
-      try {
-        final message = _buildDiscoveryMessage();
-        InternetAddress broadcastAddr = InternetAddress('255.255.255.255');
-        if (currentIpAddress!.contains('.')) {
-          var parts = currentIpAddress!.split('.');
-          if (parts.length == 4)
-            try {
-              broadcastAddr = InternetAddress('${parts[0]}.${parts[1]}.${parts[2]}.255');
-            } catch (_) {}
-        }
-        int bytesSent = _discoverySocket!.send(utf8.encode(message), broadcastAddr, _discoveryPort);
-        if (bytesSent == 0) zprint("⚠️ Broadcast send returned 0 bytes.");
-      } catch (e, s) {
-        zprint('❌ Error broadcasting discovery message: $e\n$s');
-      }
-    });
-    zprint('✅ Discovery broadcast timer started (interval: ${_pingInterval.inSeconds}s).');
-  }
-
-  void _updateDiscoveryMessage() {
-    /* ... same as before ... */ zprint('🔄 Discovery message parameters updated. Next broadcast will use new info.');
-  }
-
-  String _buildDiscoveryMessage() {
-    /* ... same as before ... */
-    final ipId = currentIpAddress ?? 'NO_IP';
-    final message = 'WOXXY_ANNOUNCE:$_currentUsername:$ipId:$_port:$ipId';
-    return message;
-  }
-
-  void _startDiscoveryListener() {
-    /* ... same as before ... */
-    if (_discoverySocket == null) {
-      zprint("❌ Cannot start discovery listener: Socket is null.");
-      return;
-    }
-    zprint('👂 Starting UDP discovery listener on port $_discoveryPort...');
-    _discoverySocket!.listen((RawSocketEvent event) {
-      if (event == RawSocketEvent.read) {
-        final datagram = _discoverySocket?.receive();
-        if (datagram != null) {
-          try {
-            final message = utf8.decode(datagram.data, allowMalformed: true);
-            final sourceAddress = datagram.address;
-            if (sourceAddress.address == currentIpAddress) return; // Ignore self
-
-            if (message.startsWith('WOXXY_ANNOUNCE:')) {
-              _handlePeerAnnouncement(message, sourceAddress);
-            } else if (message.startsWith('AVATAR_REQUEST:')) {
-              _handleAvatarRequest(message, sourceAddress);
-            } else {
-              zprint('❓ Unknown UDP message from ${sourceAddress.address}: $message');
-            }
-          } catch (e, s) {
-            zprint("❌ Error processing UDP datagram from ${datagram.address.address}: $e\n$s");
-          }
-        }
-      } else if (event == RawSocketEvent.closed) {
-        zprint("⚠️ UDP Discovery socket closed event received.");
-        _discoverySocket = null;
-        _discoveryTimer?.cancel();
-      }
-    }, onError: (error, stackTrace) {
-      zprint('❌ Critical error in UDP discovery listener socket: $error\n$stackTrace');
-      _discoverySocket?.close();
-      _discoverySocket = null;
-      _discoveryTimer?.cancel();
-      zprint("   -> Stopped discovery due to critical socket error.");
-    }, onDone: () {
-      zprint("✅ UDP Discovery listener socket closed (onDone).");
-      _discoverySocket = null;
-      _discoveryTimer?.cancel();
-    });
-    zprint("✅ UDP Discovery listener started.");
-  }
-
-  void _handleAvatarRequest(String message, InternetAddress sourceAddress) {
-    /* ... same as before ... */
-    // zprint('🖼️ Received avatar request from ${sourceAddress.address}: "$message"');
-    try {
-      final parts = message.split(':');
-      if (parts.length == 4) {
-        final requesterId = parts[1];
-        final requesterIp = parts[2];
-        final requesterListenPortStr = parts[3];
-        if (requesterId != requesterIp || requesterIp != sourceAddress.address) {
-          zprint("⚠️ AVATAR_REQUEST validation failed: ID/IP/Source mismatch. Ignoring.");
-          return;
-        }
-        final requesterListenPort = int.tryParse(requesterListenPortStr);
-        if (requesterListenPort == _port) {
-          final requesterPeer =
-              Peer(name: 'Requester_$requesterId', id: requesterId, address: sourceAddress, port: _port);
-          zprint("   -> Triggering avatar send back to ${requesterPeer.id}");
-          sendAvatar(requesterPeer);
-        } else {
-          zprint(
-              '❌ Invalid avatar request port ($requesterListenPortStr) from ${sourceAddress.address}. Expected $_port.');
-        }
-      } else {
-        zprint('❌ Invalid avatar request format (expected 4 parts) from ${sourceAddress.address}: $message');
-      }
-    } catch (e, s) {
-      zprint('❌ Error handling avatar request from ${sourceAddress.address}: $e\n$s');
-    }
-  }
-
-  void _handlePeerAnnouncement(String message, InternetAddress sourceAddress) {
-    /* ... same as before ... */
-    try {
-      final parts = message.split(':');
-      if (parts.length == 5) {
-        final name = parts[1];
-        final peerIp = parts[2];
-        final peerPortStr = parts[3];
-        final announcedId = parts[4];
-        if (peerIp != announcedId || peerIp != sourceAddress.address) {
-          zprint(
-              "⚠️ Peer announcement validation failed: IP/ID/Source mismatch ($peerIp / $announcedId / ${sourceAddress.address}). Ignoring.");
-          return;
-        }
-        if (!peerIp.contains('.') || peerIp.split('.').length != 4) {
-          zprint("⚠️ Invalid IP format in announcement: '$peerIp' from ${sourceAddress.address}. Ignoring.");
-          return;
-        }
-        final peerPort = int.tryParse(peerPortStr);
-        if (peerPort == null || peerPort <= 0 || peerPort > 65535) {
-          zprint("⚠️ Invalid port in announcement: '$peerPortStr' from ${sourceAddress.address}. Ignoring.");
-          return;
-        }
-        final peer =
-            Peer(name: name.isNotEmpty ? name : "Peer_$peerIp", id: peerIp, address: sourceAddress, port: peerPort);
-        _peerManager.addPeer(peer, currentIpAddress!, _port); // Async call
-      } else {
-        zprint('❌ Invalid announcement format (expected 5 parts) from ${sourceAddress.address}: $message');
-      }
-    } catch (e, s) {
-      zprint('❌ Error handling peer announcement from ${sourceAddress.address}: $e\n$s');
-    }
-  }
-
-  void requestAvatar(Peer peer) {
-    /* ... same as before ... */
-    if (currentIpAddress == null || _discoverySocket == null) {
-      zprint('   ⚠️ Cannot request avatar: Missing local IP or discovery socket.');
-      return;
-    }
-    zprint('➡️ Sending AVATAR_REQUEST UDP to ${peer.name} (${peer.id}) at ${peer.address.address}:${_discoveryPort}');
-    final requestMessage = 'AVATAR_REQUEST:$currentIpAddress:$currentIpAddress:$_port';
-    try {
-      int bytesSent = _discoverySocket!.send(utf8.encode(requestMessage), peer.address, _discoveryPort);
-      if (bytesSent > 0)
-        zprint("   -> Avatar request UDP sent ($bytesSent bytes).");
-      else
-        zprint("   ⚠️ Avatar request send returned 0 bytes.");
-    } catch (e, s) {
-      zprint('   ❌ Error sending avatar request UDP to ${peer.name}: $e\n$s');
-    }
-  }
-
-  // --- Metadata Creation (omitted for brevity, assumed correct) ---
-  Future<Map<String, dynamic>> _createFileMetadata(File file, String transferId) async {
-    /* ... same as before ... */
-    final fileSize = await file.length();
-    final filename = path.basename(file.path);
-    final completer = Completer<Digest>();
-    String checksum;
-
-    if (_enableMd5Checksum) {
-      // zprint(" M-> MD5 enabled. Calculating for $filename...");
-      try {
-        file.openRead().transform(md5).listen((digest) {
-          if (!completer.isCompleted) completer.complete(digest);
-        }, onError: (e, s) {
-          zprint("   M-> Error during MD5 stream: $e\n$s");
-          if (!completer.isCompleted) completer.completeError(e);
-        }, cancelOnError: true);
-        final hash = await completer.future.timeout(_md5Timeout, onTimeout: () {
-          zprint("   M-> MD5 calculation timed out for $filename.");
-          throw TimeoutException("MD5 calculation timed out");
-        });
-        checksum = hash.toString();
-        // zprint("   M-> MD5 Calculated: $checksum");
-      } catch (e) {
-        zprint("⚠️ Error calculating MD5 for ${file.path}: $e. Sending CHECKSUM_ERROR.");
-        checksum = "CHECKSUM_ERROR";
-        if (!completer.isCompleted)
-          try {
-            completer.completeError(e);
-          } catch (_) {}
-      }
-    } else {
-      // zprint(" M-> MD5 disabled. Sending 'no-check'.");
-      checksum = "no-check";
-    }
-
-    return {
-      'name': filename,
-      'size': fileSize,
-      'senderUsername': _currentUsername,
-      'senderIp': currentIpAddress ?? 'unknown-ip',
-      'md5Checksum': checksum,
-      'transferId': transferId,
-      'type': 'FILE',
-    };
-  }
-} // End of NetworkService class
-=======
       zprint("🔍 Found ${interfaces.length} IPv4 interfaces (excluding loopback/link-local).");
 
       for (var interface in interfaces) {
@@ -1078,5 +222,4 @@
       return null;
     }
   }
-}
->>>>>>> 01265502
+}